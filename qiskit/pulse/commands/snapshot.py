# -*- coding: utf-8 -*-

# This code is part of Qiskit.
#
# (C) Copyright IBM 2017, 2019.
#
# This code is licensed under the Apache License, Version 2.0. You may
# obtain a copy of this license in the LICENSE.txt file in the root directory
# of this source tree or at http://www.apache.org/licenses/LICENSE-2.0.
#
# Any modifications or derivative works of this code must retain this
# copyright notice, and modified files need to carry a notice indicating
# that they have been altered from the originals.

"""Snapshot. Deprecated path."""
# pylint: disable=unused-import

<<<<<<< HEAD

class Snapshot(Command, Instruction):
    """Snapshot."""

    prefix = 'snap'

    def __init__(self, label: str, snapshot_type: str = 'statevector', name: str = None):
        """Create new snapshot command.

        Args:
            label: Snapshot label which is used to identify the snapshot in the output
            snapshot_type: Type of snapshot, e.g., “state” (take a snapshot of the quantum state)
                The types of snapshots offered are defined in a separate specification
                document for simulators
            name: Snapshot name which defaults to label, but can be different than label
                This parameter is only for display purposes and is not taken into account during
                comparison
        """
        self._type = snapshot_type
        self._channel = SnapshotChannel()
        Command.__init__(self, duration=0)
        self._label = Snapshot.create_name(label)

        if name is not None:
            self._name = Snapshot.create_name(name)
        else:
            self._name = self._label

        Instruction.__init__(self, self, self._channel, name=self.name)
        self._buffer = 0
        self._update_snp_hash()

    @property
    def label(self) -> str:
        """Label of snapshot."""
        return self._label

    @property
    def type(self) -> str:
        """Type of snapshot."""
        return self._type

    def __eq__(self, other: 'Snapshot'):
        """Two Snapshots are the same if they are of the same type
        and have the same label and type.

        Args:
            other: other Snapshot

        Returns:
            bool: are self and other equal
        """
        return (super().__eq__(other) and
                self.label == other.label and
                self.type == other.type)

    def _update_snp_hash(self):
        self._hash = hash((super().__hash__(), self.label, self.type))

    def __hash__(self):
        return self._hash

    # pylint: disable=arguments-differ
    def to_instruction(self):
        return self
    # pylint: enable=arguments-differ

    def __repr__(self):
        return '%s(label=%s, snapshot_type="%s", name="%s")' % (self.__class__.__name__,
                                                                self.label,
                                                                self.type,
                                                                self.name)
=======
from qiskit.pulse.instructions import Snapshot
>>>>>>> 5cdd387d
<|MERGE_RESOLUTION|>--- conflicted
+++ resolved
@@ -15,79 +15,4 @@
 """Snapshot. Deprecated path."""
 # pylint: disable=unused-import
 
-<<<<<<< HEAD
-
-class Snapshot(Command, Instruction):
-    """Snapshot."""
-
-    prefix = 'snap'
-
-    def __init__(self, label: str, snapshot_type: str = 'statevector', name: str = None):
-        """Create new snapshot command.
-
-        Args:
-            label: Snapshot label which is used to identify the snapshot in the output
-            snapshot_type: Type of snapshot, e.g., “state” (take a snapshot of the quantum state)
-                The types of snapshots offered are defined in a separate specification
-                document for simulators
-            name: Snapshot name which defaults to label, but can be different than label
-                This parameter is only for display purposes and is not taken into account during
-                comparison
-        """
-        self._type = snapshot_type
-        self._channel = SnapshotChannel()
-        Command.__init__(self, duration=0)
-        self._label = Snapshot.create_name(label)
-
-        if name is not None:
-            self._name = Snapshot.create_name(name)
-        else:
-            self._name = self._label
-
-        Instruction.__init__(self, self, self._channel, name=self.name)
-        self._buffer = 0
-        self._update_snp_hash()
-
-    @property
-    def label(self) -> str:
-        """Label of snapshot."""
-        return self._label
-
-    @property
-    def type(self) -> str:
-        """Type of snapshot."""
-        return self._type
-
-    def __eq__(self, other: 'Snapshot'):
-        """Two Snapshots are the same if they are of the same type
-        and have the same label and type.
-
-        Args:
-            other: other Snapshot
-
-        Returns:
-            bool: are self and other equal
-        """
-        return (super().__eq__(other) and
-                self.label == other.label and
-                self.type == other.type)
-
-    def _update_snp_hash(self):
-        self._hash = hash((super().__hash__(), self.label, self.type))
-
-    def __hash__(self):
-        return self._hash
-
-    # pylint: disable=arguments-differ
-    def to_instruction(self):
-        return self
-    # pylint: enable=arguments-differ
-
-    def __repr__(self):
-        return '%s(label=%s, snapshot_type="%s", name="%s")' % (self.__class__.__name__,
-                                                                self.label,
-                                                                self.type,
-                                                                self.name)
-=======
-from qiskit.pulse.instructions import Snapshot
->>>>>>> 5cdd387d
+from qiskit.pulse.instructions import Snapshot